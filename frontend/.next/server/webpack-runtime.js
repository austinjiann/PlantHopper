/*
 * ATTENTION: An "eval-source-map" devtool has been used.
 * This devtool is neither made for production nor for readable output files.
 * It uses "eval()" calls to create a separate source file with attached SourceMaps in the browser devtools.
 * If you are trying to read the output file, select a different devtool (https://webpack.js.org/configuration/devtool/)
 * or disable the default devtool with "devtool: false".
 * If you are looking for production-ready output files, see mode: "production" (https://webpack.js.org/configuration/mode/).
 */
/******/ (() => { // webpackBootstrap
/******/ 	"use strict";
/******/ 	var __webpack_modules__ = ({});
/************************************************************************/
/******/ 	// The module cache
/******/ 	var __webpack_module_cache__ = {};
/******/ 	
/******/ 	// The require function
/******/ 	function __webpack_require__(moduleId) {
/******/ 		// Check if module is in cache
/******/ 		var cachedModule = __webpack_module_cache__[moduleId];
/******/ 		if (cachedModule !== undefined) {
/******/ 			return cachedModule.exports;
/******/ 		}
/******/ 		// Create a new module (and put it into the cache)
/******/ 		var module = __webpack_module_cache__[moduleId] = {
/******/ 			id: moduleId,
/******/ 			loaded: false,
/******/ 			exports: {}
/******/ 		};
/******/ 	
/******/ 		// Execute the module function
/******/ 		var threw = true;
/******/ 		try {
/******/ 			__webpack_modules__[moduleId].call(module.exports, module, module.exports, __webpack_require__);
/******/ 			threw = false;
/******/ 		} finally {
/******/ 			if(threw) delete __webpack_module_cache__[moduleId];
/******/ 		}
/******/ 	
/******/ 		// Flag the module as loaded
/******/ 		module.loaded = true;
/******/ 	
/******/ 		// Return the exports of the module
/******/ 		return module.exports;
/******/ 	}
/******/ 	
/******/ 	// expose the modules object (__webpack_modules__)
/******/ 	__webpack_require__.m = __webpack_modules__;
/******/ 	
/************************************************************************/
/******/ 	/* webpack/runtime/compat get default export */
/******/ 	(() => {
/******/ 		// getDefaultExport function for compatibility with non-harmony modules
/******/ 		__webpack_require__.n = (module) => {
/******/ 			var getter = module && module.__esModule ?
/******/ 				() => (module['default']) :
/******/ 				() => (module);
/******/ 			__webpack_require__.d(getter, { a: getter });
/******/ 			return getter;
/******/ 		};
/******/ 	})();
/******/ 	
/******/ 	/* webpack/runtime/create fake namespace object */
/******/ 	(() => {
/******/ 		var getProto = Object.getPrototypeOf ? (obj) => (Object.getPrototypeOf(obj)) : (obj) => (obj.__proto__);
/******/ 		var leafPrototypes;
/******/ 		// create a fake namespace object
/******/ 		// mode & 1: value is a module id, require it
/******/ 		// mode & 2: merge all properties of value into the ns
/******/ 		// mode & 4: return value when already ns object
/******/ 		// mode & 16: return value when it's Promise-like
/******/ 		// mode & 8|1: behave like require
/******/ 		__webpack_require__.t = function(value, mode) {
/******/ 			if(mode & 1) value = this(value);
/******/ 			if(mode & 8) return value;
/******/ 			if(typeof value === 'object' && value) {
/******/ 				if((mode & 4) && value.__esModule) return value;
/******/ 				if((mode & 16) && typeof value.then === 'function') return value;
/******/ 			}
/******/ 			var ns = Object.create(null);
/******/ 			__webpack_require__.r(ns);
/******/ 			var def = {};
/******/ 			leafPrototypes = leafPrototypes || [null, getProto({}), getProto([]), getProto(getProto)];
/******/ 			for(var current = mode & 2 && value; typeof current == 'object' && !~leafPrototypes.indexOf(current); current = getProto(current)) {
/******/ 				Object.getOwnPropertyNames(current).forEach((key) => (def[key] = () => (value[key])));
/******/ 			}
/******/ 			def['default'] = () => (value);
/******/ 			__webpack_require__.d(ns, def);
/******/ 			return ns;
/******/ 		};
/******/ 	})();
/******/ 	
/******/ 	/* webpack/runtime/define property getters */
/******/ 	(() => {
/******/ 		// define getter functions for harmony exports
/******/ 		__webpack_require__.d = (exports, definition) => {
/******/ 			for(var key in definition) {
/******/ 				if(__webpack_require__.o(definition, key) && !__webpack_require__.o(exports, key)) {
/******/ 					Object.defineProperty(exports, key, { enumerable: true, get: definition[key] });
/******/ 				}
/******/ 			}
/******/ 		};
/******/ 	})();
/******/ 	
/******/ 	/* webpack/runtime/ensure chunk */
/******/ 	(() => {
/******/ 		__webpack_require__.f = {};
/******/ 		// This file contains only the entry chunk.
/******/ 		// The chunk loading function for additional chunks
/******/ 		__webpack_require__.e = (chunkId) => {
/******/ 			return Promise.all(Object.keys(__webpack_require__.f).reduce((promises, key) => {
/******/ 				__webpack_require__.f[key](chunkId, promises);
/******/ 				return promises;
/******/ 			}, []));
/******/ 		};
/******/ 	})();
/******/ 	
/******/ 	/* webpack/runtime/get javascript chunk filename */
/******/ 	(() => {
/******/ 		// This function allow to reference async chunks and sibling chunks for the entrypoint
/******/ 		__webpack_require__.u = (chunkId) => {
/******/ 			// return url for filenames based on template
/******/ 			return "" + chunkId + ".js";
/******/ 		};
/******/ 	})();
/******/ 	
/******/ 	/* webpack/runtime/getFullHash */
/******/ 	(() => {
<<<<<<< HEAD
/******/ 		__webpack_require__.h = () => ("9152d3169439d695")
=======
/******/ 		__webpack_require__.h = () => ("e73488481974035e")
>>>>>>> ef7399b1
/******/ 	})();
/******/ 	
/******/ 	/* webpack/runtime/hasOwnProperty shorthand */
/******/ 	(() => {
/******/ 		__webpack_require__.o = (obj, prop) => (Object.prototype.hasOwnProperty.call(obj, prop))
/******/ 	})();
/******/ 	
/******/ 	/* webpack/runtime/make namespace object */
/******/ 	(() => {
/******/ 		// define __esModule on exports
/******/ 		__webpack_require__.r = (exports) => {
/******/ 			if(typeof Symbol !== 'undefined' && Symbol.toStringTag) {
/******/ 				Object.defineProperty(exports, Symbol.toStringTag, { value: 'Module' });
/******/ 			}
/******/ 			Object.defineProperty(exports, '__esModule', { value: true });
/******/ 		};
/******/ 	})();
/******/ 	
/******/ 	/* webpack/runtime/node module decorator */
/******/ 	(() => {
/******/ 		__webpack_require__.nmd = (module) => {
/******/ 			module.paths = [];
/******/ 			if (!module.children) module.children = [];
/******/ 			return module;
/******/ 		};
/******/ 	})();
/******/ 	
/******/ 	/* webpack/runtime/startup entrypoint */
/******/ 	(() => {
/******/ 		__webpack_require__.X = (result, chunkIds, fn) => {
/******/ 			// arguments: chunkIds, moduleId are deprecated
/******/ 			var moduleId = chunkIds;
/******/ 			if(!fn) chunkIds = result, fn = () => (__webpack_require__(__webpack_require__.s = moduleId));
/******/ 			chunkIds.map(__webpack_require__.e, __webpack_require__)
/******/ 			var r = fn();
/******/ 			return r === undefined ? result : r;
/******/ 		}
/******/ 	})();
/******/ 	
/******/ 	/* webpack/runtime/require chunk loading */
/******/ 	(() => {
/******/ 		// no baseURI
/******/ 		
/******/ 		// object to store loaded chunks
/******/ 		// "1" means "loaded", otherwise not loaded yet
/******/ 		var installedChunks = {
/******/ 			"webpack-runtime": 1
/******/ 		};
/******/ 		
/******/ 		// no on chunks loaded
/******/ 		
/******/ 		var installChunk = (chunk) => {
/******/ 			var moreModules = chunk.modules, chunkIds = chunk.ids, runtime = chunk.runtime;
/******/ 			for(var moduleId in moreModules) {
/******/ 				if(__webpack_require__.o(moreModules, moduleId)) {
/******/ 					__webpack_require__.m[moduleId] = moreModules[moduleId];
/******/ 				}
/******/ 			}
/******/ 			if(runtime) runtime(__webpack_require__);
/******/ 			for(var i = 0; i < chunkIds.length; i++)
/******/ 				installedChunks[chunkIds[i]] = 1;
/******/ 		
/******/ 		};
/******/ 		
/******/ 		// require() chunk loading for javascript
/******/ 		__webpack_require__.f.require = (chunkId, promises) => {
/******/ 			// "1" is the signal for "already loaded"
/******/ 			if(!installedChunks[chunkId]) {
/******/ 				if("webpack-runtime" != chunkId) {
/******/ 					installChunk(require("./" + __webpack_require__.u(chunkId)));
/******/ 				} else installedChunks[chunkId] = 1;
/******/ 			}
/******/ 		};
/******/ 		
/******/ 		module.exports = __webpack_require__;
/******/ 		__webpack_require__.C = installChunk;
/******/ 		
/******/ 		// no HMR
/******/ 		
/******/ 		// no HMR manifest
/******/ 	})();
/******/ 	
/************************************************************************/
/******/ 	
/******/ 	
/******/ })()
;<|MERGE_RESOLUTION|>--- conflicted
+++ resolved
@@ -125,11 +125,7 @@
 /******/ 	
 /******/ 	/* webpack/runtime/getFullHash */
 /******/ 	(() => {
-<<<<<<< HEAD
-/******/ 		__webpack_require__.h = () => ("9152d3169439d695")
-=======
 /******/ 		__webpack_require__.h = () => ("e73488481974035e")
->>>>>>> ef7399b1
 /******/ 	})();
 /******/ 	
 /******/ 	/* webpack/runtime/hasOwnProperty shorthand */
